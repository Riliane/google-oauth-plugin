<?xml version="1.0" encoding="UTF-8"?>
<!--
 Copyright 2013 Google LLC

 Licensed under the Apache License, Version 2.0 (the "License");
 you may not use this file except in compliance with the License.
 You may obtain a copy of the License at

     https://www.apache.org/licenses/LICENSE-2.0

 Unless required by applicable law or agreed to in writing, software
 distributed under the License is distributed on an "AS IS" BASIS,
 WITHOUT WARRANTIES OR CONDITIONS OF ANY KIND, either express or implied.
 See the License for the specific language governing permissions and
 limitations under the License.
-->
<project xmlns="http://maven.apache.org/POM/4.0.0" xmlns:xsi="http://www.w3.org/2001/XMLSchema-instance" xsi:schemaLocation="http://maven.apache.org/POM/4.0.0 http://maven.apache.org/xsd/maven-4.0.0.xsd">
  <modelVersion>4.0.0</modelVersion>

  <parent>
    <groupId>org.jenkins-ci.plugins</groupId>
    <artifactId>plugin</artifactId>
    <version>3.55</version>
  </parent>

  <!--
      Lots of boilerplate from: https://wiki.jenkins-ci.org/display/JENKINS/Hosting+Plugins
  -->
  <artifactId>google-oauth-plugin</artifactId>
<<<<<<< HEAD
  <version>1.0.2-SNAPSHOT</version>
=======
  <version>1.0.3-SNAPSHOT</version>
>>>>>>> cbeb4238
  <packaging>hpi</packaging>

  <name>Google OAuth Credentials plugin</name>
  <description>This plugin implements the OAuth Credentials interfaces to surface Google Service Account credentials to Jenkins.</description>
  <url>https://github.com/jenkinsci/google-oauth-plugin/blob/develop/docs/home.md</url>
  <licenses>
    <license>
      <name>The Apache V2 License</name>
      <url>https://www.apache.org/licenses/LICENSE-2.0</url>
      <distribution>repo</distribution>
    </license>
  </licenses>

  <developers>
    <developer>
      <id>astroilov</id>
      <name>Andrey Stroilov</name>
    </developer>
    <developer>
      <id>craigdbarber</id>
      <name>Craig Barber</name>
      <email>craigbarber@google.com</email>
    </developer>
    <developer>
      <id>stephenashank</id>
      <name>Stephen Shank</name>
      <email>stephenshank@google.com</email>
    </developer>
  </developers>

  <scm>
    <connection>scm:git:git://github.com/jenkinsci/${project.artifactId}.git</connection>
    <developerConnection>scm:git:git@github.com:jenkinsci/${project.artifactId}.git</developerConnection>
    <url>http://github.com/jenkinsci/${project.artifactId}</url>
    <tag>HEAD</tag>
  </scm>

  <!-- Bring some sanity to version numbering... -->
  <properties>
    <jenkins.version>2.138.4</jenkins.version>
    <hpi.compatibleSinceVersion>1.0.0</hpi.compatibleSinceVersion>
    <!-- TODO: Update google versions when Jenkins core does not bundle guava 11. -->
    <google.api.version>1.25.0</google.api.version>
<<<<<<< HEAD
    <google.guava.version>30.1-jre</google.guava.version>
=======
    <google.guava.version>24.1.1-jre</google.guava.version>
>>>>>>> cbeb4238
    <oauth2.revision>151</oauth2.revision>
    <google.http.version>1.21.0</google.http.version>
    <lombok.version>1.18.8</lombok.version>
    <java.level>8</java.level>
    <findbugs.excludeFilterFile>findbugs-exclude.xml</findbugs.excludeFilterFile>
    <findbugs.effort>Max</findbugs.effort>
    <findbugs.threshold>Medium</findbugs.threshold>
    <doclint>none</doclint>
    <runSuite>**/GoogleOAuthPluginTestSuite.class</runSuite>
    <configuration-as-code.version>1.35</configuration-as-code.version>
  </properties>

  <dependencyManagement>
    <dependencies>
      <dependency>
        <groupId>io.jenkins.tools.bom</groupId>
        <artifactId>bom-2.138.x</artifactId>
        <version>3</version>
        <type>pom</type>
        <scope>import</scope>
      </dependency>
    </dependencies>
  </dependencyManagement>
  <dependencies>
    <dependency>
      <groupId>org.jenkins-ci.plugins</groupId>
      <artifactId>jackson2-api</artifactId>
      <version>2.10.2</version>
    </dependency>
    <!-- com.google.guava -->
    <dependency>
      <groupId>com.google.guava</groupId>
      <artifactId>guava</artifactId>
      <version>${google.guava.version}</version>
    </dependency>
    <!-- Apache Commons IO dependency -->
    <dependency>
      <groupId>commons-io</groupId>
      <artifactId>commons-io</artifactId>
<<<<<<< HEAD
      <version>2.8.0</version>
=======
      <version>2.7</version>
>>>>>>> cbeb4238
    </dependency>
    <!-- org.joda.time -->
    <dependency>
      <groupId>joda-time</groupId>
      <artifactId>joda-time</artifactId>
      <!-- XStream has deserialization warnings for Jodatime 2.0 or later -->
      <version>2.9.5</version>
    </dependency>
    <!-- Test dependencies -->
    <dependency>
      <groupId>org.hamcrest</groupId>
      <artifactId>hamcrest-library</artifactId>
      <version>2.2</version>
      <scope>test</scope>
    </dependency>
    <dependency>
      <groupId>org.mockito</groupId>
      <artifactId>mockito-core</artifactId>
      <version>1.10.19</version>
      <scope>test</scope>
    </dependency>
    <dependency>
      <groupId>io.jenkins</groupId>
      <artifactId>configuration-as-code</artifactId>
      <version>${configuration-as-code.version}</version>
      <scope>test</scope>
      <!--Marked as optional so hpi:run does not include it. -->
      <optional>true</optional>
    </dependency>
    <dependency>
      <groupId>io.jenkins.configuration-as-code</groupId>
      <artifactId>test-harness</artifactId>
      <version>${configuration-as-code.version}</version>
      <scope>test</scope>
      <optional>true</optional>
    </dependency>
    <!-- OAuth Credentials dependency -->
    <dependency>
      <groupId>org.jenkins-ci.plugins</groupId>
      <artifactId>oauth-credentials</artifactId>
      <version>0.4</version>
    </dependency>
    <!-- com.google.http-client -->
    <dependency>
      <groupId>com.google.http-client</groupId>
      <artifactId>google-http-client</artifactId>
      <version>${google.http.version}</version>
      <exclusions>
        <exclusion>
          <groupId>org.apache.httpcomponents</groupId>
          <artifactId>httpclient</artifactId>
        </exclusion>
      </exclusions>
    </dependency>
    <dependency>
      <groupId>com.google.http-client</groupId>
      <artifactId>google-http-client-jackson2</artifactId>
      <version>${google.api.version}</version>
      <exclusions>
        <exclusion>
          <groupId>com.google.http-client</groupId>
          <artifactId>google-http-client</artifactId>
        </exclusion>
      </exclusions>
    </dependency>
    <!-- com.google.api-client -->
    <dependency>
      <groupId>com.google.api-client</groupId>
      <artifactId>google-api-client</artifactId>
      <version>${google.api.version}</version>
      <exclusions>
        <exclusion>
          <groupId>com.google.http-client</groupId>
          <artifactId>google-http-client</artifactId>
        </exclusion>
      </exclusions>
    </dependency>
    <!-- com.google.apis -->
    <!-- https://code.google.com/p/google-api-java-client/wiki/APIs -->
    <dependency>
      <groupId>com.google.apis</groupId>
      <artifactId>google-api-services-oauth2</artifactId>
      <version>v2-rev${oauth2.revision}-${google.api.version}</version>
      <exclusions>
        <exclusion>
          <groupId>com.google.http-client</groupId>
          <artifactId>google-http-client</artifactId>
        </exclusion>
      </exclusions>
    </dependency>
    <!-- plugin dependencies -->
    <dependency>
      <groupId>org.jenkins-ci.plugins</groupId>
      <artifactId>credentials</artifactId>
    </dependency>
    <dependency><!-- Required to run P12ServiceAccountConfigTestUtil-dependent tests against newer Jenkins core versions.
           Dependency on it does not cause issues in the baseline core even though the plugin is formally incompatible.
           Should it break at some point, the core requirement can be bumped to 2.17.x.
           The BC library can be also shaded if the core requirement needs to be retained.
       -->
      <groupId>org.jenkins-ci.plugins</groupId>
      <artifactId>bouncycastle-api</artifactId>
      <version>2.16.2</version>
      <scope>test</scope>
    </dependency>
    <dependency>
      <groupId>org.projectlombok</groupId>
      <artifactId>lombok</artifactId>
      <version>${lombok.version}</version>
    </dependency>
  </dependencies>

  <repositories>
    <repository>
      <id>repo.jenkins-ci.org</id>
      <url>https://repo.jenkins-ci.org/public/</url>
    </repository>
  </repositories>
  <pluginRepositories>
    <pluginRepository>
      <id>repo.jenkins-ci.org</id>
      <url>https://repo.jenkins-ci.org/public/</url>
    </pluginRepository>
  </pluginRepositories>

  <build>
    <plugins>
      <plugin>
        <groupId>org.apache.maven.plugins</groupId>
        <artifactId>maven-checkstyle-plugin</artifactId>
        <version>2.9</version>
        <configuration>
          <includeTestSourceDirectory>true</includeTestSourceDirectory>
          <configLocation>checkstyle.xml</configLocation>
          <headerLocation>checkstyleJavaHeader</headerLocation>
          <failsOnError>true</failsOnError>
          <failOnViolation>true</failOnViolation>
          <violationSeverity>warning</violationSeverity>
          <consoleOutput>false</consoleOutput>
        </configuration>
        <executions>
          <execution>
            <goals>
              <goal>check</goal>
            </goals>
          </execution>
        </executions>
      </plugin>
      <plugin>
        <groupId>au.com.acegi</groupId>
        <artifactId>xml-format-maven-plugin</artifactId>
        <version>3.0.7</version>
        <executions>
          <execution>
            <id>validate</id>
            <phase>validate</phase>
            <goals>
              <goal>xml-format</goal>
            </goals>
          </execution>
        </executions>
        <configuration>
          <includes>pom.xml</includes>
        </configuration>
      </plugin>
      <plugin>
        <groupId>org.codehaus.mojo</groupId>
        <artifactId>tidy-maven-plugin</artifactId>
        <version>1.1.0</version>
        <executions>
          <execution>
            <id>validate</id>
            <phase>validate</phase>
            <goals>
              <goal>pom</goal>
            </goals>
          </execution>
        </executions>
      </plugin>
      <plugin>
        <groupId>org.apache.maven.plugins</groupId>
        <artifactId>maven-release-plugin</artifactId>
        <configuration>
          <completionGoals>xml-format:xml-format tidy:pom</completionGoals>
        </configuration>
      </plugin>
      <plugin>
        <groupId>com.coveo</groupId>
        <artifactId>fmt-maven-plugin</artifactId>
        <version>2.8</version>
        <configuration>
          <sourceDirectory>src/main/java</sourceDirectory>
          <testSourceDirectory>src/test/java</testSourceDirectory>
          <verbose>true</verbose>
          <filesNamePattern>.*\.java</filesNamePattern>
          <skip>false</skip>
          <skipSortingImports>false</skipSortingImports>
          <style>google</style>
        </configuration>
        <executions>
          <execution>
            <goals>
              <goal>format</goal>
            </goals>
          </execution>
        </executions>
      </plugin>
      <plugin>
        <groupId>org.codehaus.mojo</groupId>
        <artifactId>cobertura-maven-plugin</artifactId>
        <version>2.5.2</version>
        <configuration>
          <instrumentation>
            <excludes>
              <exclude>com/google/jenkins/plugins/**/Messages.class</exclude>
            </excludes>
          </instrumentation>
          <check/>
          <formats>
            <format>html</format>
            <format>xml</format>
          </formats>
        </configuration>
      </plugin>
      <plugin>
        <groupId>org.apache.maven.plugins</groupId>
        <artifactId>maven-surefire-plugin</artifactId>
        <configuration>
          <includes>
            <include>${runSuite}</include>
          </includes>
          <reuseForks>false</reuseForks>
        </configuration>
      </plugin>
    </plugins>
  </build>

  <reporting>
    <plugins>
      <plugin>
        <groupId>org.apache.maven.plugins</groupId>
        <artifactId>maven-javadoc-plugin</artifactId>
        <version>3.1.1</version>
        <configuration>
          <show>public</show>
          <source>8</source>
        </configuration>
      </plugin>
    </plugins>
  </reporting>
</project><|MERGE_RESOLUTION|>--- conflicted
+++ resolved
@@ -27,11 +27,7 @@
       Lots of boilerplate from: https://wiki.jenkins-ci.org/display/JENKINS/Hosting+Plugins
   -->
   <artifactId>google-oauth-plugin</artifactId>
-<<<<<<< HEAD
   <version>1.0.2-SNAPSHOT</version>
-=======
-  <version>1.0.3-SNAPSHOT</version>
->>>>>>> cbeb4238
   <packaging>hpi</packaging>
 
   <name>Google OAuth Credentials plugin</name>
@@ -75,11 +71,7 @@
     <hpi.compatibleSinceVersion>1.0.0</hpi.compatibleSinceVersion>
     <!-- TODO: Update google versions when Jenkins core does not bundle guava 11. -->
     <google.api.version>1.25.0</google.api.version>
-<<<<<<< HEAD
     <google.guava.version>30.1-jre</google.guava.version>
-=======
-    <google.guava.version>24.1.1-jre</google.guava.version>
->>>>>>> cbeb4238
     <oauth2.revision>151</oauth2.revision>
     <google.http.version>1.21.0</google.http.version>
     <lombok.version>1.18.8</lombok.version>
@@ -119,11 +111,7 @@
     <dependency>
       <groupId>commons-io</groupId>
       <artifactId>commons-io</artifactId>
-<<<<<<< HEAD
       <version>2.8.0</version>
-=======
-      <version>2.7</version>
->>>>>>> cbeb4238
     </dependency>
     <!-- org.joda.time -->
     <dependency>
