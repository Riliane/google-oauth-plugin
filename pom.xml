<?xml version="1.0" encoding="UTF-8"?>
<!--
 Copyright 2013 Google LLC

 Licensed under the Apache License, Version 2.0 (the "License");
 you may not use this file except in compliance with the License.
 You may obtain a copy of the License at

     https://www.apache.org/licenses/LICENSE-2.0

 Unless required by applicable law or agreed to in writing, software
 distributed under the License is distributed on an "AS IS" BASIS,
 WITHOUT WARRANTIES OR CONDITIONS OF ANY KIND, either express or implied.
 See the License for the specific language governing permissions and
 limitations under the License.
-->
<project xmlns="http://maven.apache.org/POM/4.0.0" xmlns:xsi="http://www.w3.org/2001/XMLSchema-instance" xsi:schemaLocation="http://maven.apache.org/POM/4.0.0 http://maven.apache.org/xsd/maven-4.0.0.xsd">
  <modelVersion>4.0.0</modelVersion>

  <parent>
    <groupId>org.jenkins-ci.plugins</groupId>
    <artifactId>plugin</artifactId>
    <version>4.15</version>
  </parent>

  <!--
      Lots of boilerplate from: https://wiki.jenkins-ci.org/display/JENKINS/Hosting+Plugins
  -->
  <artifactId>google-oauth-plugin</artifactId>
  <version>1.0.4-SNAPSHOT</version>
  <packaging>hpi</packaging>

  <name>Google OAuth Credentials plugin</name>
  <description>This plugin implements the OAuth Credentials interfaces to surface Google Service Account credentials to Jenkins.</description>
  <url>https://github.com/jenkinsci/google-oauth-plugin/blob/develop/docs/home.md</url>
  <licenses>
    <license>
      <name>The Apache V2 License</name>
      <url>https://www.apache.org/licenses/LICENSE-2.0</url>
      <distribution>repo</distribution>
    </license>
  </licenses>

  <developers>
    <developer>
      <id>astroilov</id>
      <name>Andrey Stroilov</name>
    </developer>
    <developer>
      <id>craigdbarber</id>
      <name>Craig Barber</name>
      <email>craigbarber@google.com</email>
    </developer>
    <developer>
      <id>stephenashank</id>
      <name>Stephen Shank</name>
      <email>stephenshank@google.com</email>
    </developer>
  </developers>

  <scm>
    <connection>scm:git:git://github.com/jenkinsci/${project.artifactId}.git</connection>
    <developerConnection>scm:git:git@github.com:jenkinsci/${project.artifactId}.git</developerConnection>
    <url>http://github.com/jenkinsci/${project.artifactId}</url>
    <tag>HEAD</tag>
  </scm>

  <!-- Bring some sanity to version numbering... -->
  <properties>
    <jenkins.version>2.222.1</jenkins.version>
    <hpi.compatibleSinceVersion>1.0.0</hpi.compatibleSinceVersion>
    <!-- TODO: Update google versions when Jenkins core does not bundle guava 11. -->
    <google.api.version>1.25.0</google.api.version>
<<<<<<< HEAD
=======
    <google.guava.version>30.1-jre</google.guava.version>
>>>>>>> a9d7476e
    <oauth2.revision>151</oauth2.revision>
    <google.http.version>1.21.0</google.http.version>
    <lombok.version>1.18.8</lombok.version>
    <java.level>8</java.level>
    <findbugs.excludeFilterFile>findbugs-exclude.xml</findbugs.excludeFilterFile>
    <findbugs.effort>Max</findbugs.effort>
    <findbugs.threshold>Medium</findbugs.threshold>
    <doclint>none</doclint>
    <runSuite>**/GoogleOAuthPluginTestSuite.class</runSuite>
    <configuration-as-code.version>1.35</configuration-as-code.version>
  </properties>

  <dependencyManagement>
    <dependencies>
      <dependency>
        <groupId>io.jenkins.tools.bom</groupId>
        <artifactId>bom-2.222.x</artifactId>
        <version>20</version>
        <type>pom</type>
        <scope>import</scope>
      </dependency>
    </dependencies>
  </dependencyManagement>
  <dependencies>
    <dependency>
      <groupId>org.jenkins-ci.plugins</groupId>
      <artifactId>jackson2-api</artifactId>
      <version>2.10.2</version>
    </dependency>
    <!-- com.google.guava -->
    <dependency>
      <groupId>com.google.guava</groupId>
      <artifactId>guava</artifactId>
    </dependency>
    <!-- Apache Commons IO dependency -->
    <dependency>
      <groupId>commons-io</groupId>
      <artifactId>commons-io</artifactId>
<<<<<<< HEAD
=======
      <version>2.8.0</version>
>>>>>>> a9d7476e
    </dependency>
    <!-- org.joda.time -->
    <dependency>
      <groupId>joda-time</groupId>
      <artifactId>joda-time</artifactId>
      <!-- XStream has deserialization warnings for Jodatime 2.0 or later -->
      <version>2.9.5</version>
    </dependency>
    <!-- Test dependencies -->
    <dependency>
      <groupId>org.hamcrest</groupId>
      <artifactId>hamcrest-library</artifactId>
      <version>2.2</version>
      <scope>test</scope>
    </dependency>
    <dependency>
      <groupId>org.mockito</groupId>
      <artifactId>mockito-core</artifactId>
      <scope>test</scope>
    </dependency>
    <dependency>
      <groupId>io.jenkins</groupId>
      <artifactId>configuration-as-code</artifactId>
      <version>${configuration-as-code.version}</version>
      <scope>test</scope>
      <!--Marked as optional so hpi:run does not include it. -->
      <optional>true</optional>
    </dependency>
    <dependency>
      <groupId>io.jenkins.configuration-as-code</groupId>
      <artifactId>test-harness</artifactId>
      <version>${configuration-as-code.version}</version>
      <scope>test</scope>
      <optional>true</optional>
    </dependency>
    <!-- OAuth Credentials dependency -->
    <dependency>
      <groupId>org.jenkins-ci.plugins</groupId>
      <artifactId>oauth-credentials</artifactId>
      <version>0.4</version>
    </dependency>
    <!-- com.google.http-client -->
    <dependency>
      <groupId>com.google.http-client</groupId>
      <artifactId>google-http-client</artifactId>
      <version>${google.http.version}</version>
      <exclusions>
        <exclusion>
          <groupId>org.apache.httpcomponents</groupId>
          <artifactId>httpclient</artifactId>
        </exclusion>
      </exclusions>
    </dependency>
    <dependency>
      <groupId>com.google.http-client</groupId>
      <artifactId>google-http-client-jackson2</artifactId>
      <version>${google.api.version}</version>
      <exclusions>
        <exclusion>
          <groupId>com.google.http-client</groupId>
          <artifactId>google-http-client</artifactId>
        </exclusion>
      </exclusions>
    </dependency>
    <!-- com.google.api-client -->
    <dependency>
      <groupId>com.google.api-client</groupId>
      <artifactId>google-api-client</artifactId>
      <version>${google.api.version}</version>
      <exclusions>
        <exclusion>
          <groupId>com.google.http-client</groupId>
          <artifactId>google-http-client</artifactId>
        </exclusion>
      </exclusions>
    </dependency>
    <!-- com.google.apis -->
    <!-- https://code.google.com/p/google-api-java-client/wiki/APIs -->
    <dependency>
      <groupId>com.google.apis</groupId>
      <artifactId>google-api-services-oauth2</artifactId>
      <version>v2-rev${oauth2.revision}-${google.api.version}</version>
      <exclusions>
        <exclusion>
          <groupId>com.google.http-client</groupId>
          <artifactId>google-http-client</artifactId>
        </exclusion>
      </exclusions>
    </dependency>
    <!-- plugin dependencies -->
    <dependency>
      <groupId>org.jenkins-ci.plugins</groupId>
      <artifactId>credentials</artifactId>
    </dependency>
    <dependency><!-- Required to run P12ServiceAccountConfigTestUtil-dependent tests against newer Jenkins core versions.
           Dependency on it does not cause issues in the baseline core even though the plugin is formally incompatible.
           Should it break at some point, the core requirement can be bumped to 2.17.x.
           The BC library can be also shaded if the core requirement needs to be retained.
       -->
      <groupId>org.jenkins-ci.plugins</groupId>
      <artifactId>bouncycastle-api</artifactId>
      <version>2.16.2</version>
      <scope>test</scope>
    </dependency>
    <dependency>
      <groupId>org.projectlombok</groupId>
      <artifactId>lombok</artifactId>
      <version>${lombok.version}</version>
    </dependency>
  </dependencies>

  <repositories>
    <repository>
      <id>repo.jenkins-ci.org</id>
      <url>https://repo.jenkins-ci.org/public/</url>
    </repository>
  </repositories>
  <pluginRepositories>
    <pluginRepository>
      <id>repo.jenkins-ci.org</id>
      <url>https://repo.jenkins-ci.org/public/</url>
    </pluginRepository>
  </pluginRepositories>

  <build>
    <plugins>
      <plugin>
        <groupId>org.apache.maven.plugins</groupId>
        <artifactId>maven-checkstyle-plugin</artifactId>
        <version>2.9</version>
        <configuration>
          <includeTestSourceDirectory>true</includeTestSourceDirectory>
          <configLocation>checkstyle.xml</configLocation>
          <headerLocation>checkstyleJavaHeader</headerLocation>
          <failsOnError>true</failsOnError>
          <failOnViolation>true</failOnViolation>
          <violationSeverity>warning</violationSeverity>
          <consoleOutput>false</consoleOutput>
        </configuration>
        <executions>
          <execution>
            <goals>
              <goal>check</goal>
            </goals>
          </execution>
        </executions>
      </plugin>
      <plugin>
        <groupId>au.com.acegi</groupId>
        <artifactId>xml-format-maven-plugin</artifactId>
        <version>3.0.7</version>
        <executions>
          <execution>
            <id>validate</id>
            <phase>validate</phase>
            <goals>
              <goal>xml-format</goal>
            </goals>
          </execution>
        </executions>
        <configuration>
          <includes>pom.xml</includes>
        </configuration>
      </plugin>
      <plugin>
        <groupId>org.codehaus.mojo</groupId>
        <artifactId>tidy-maven-plugin</artifactId>
        <version>1.1.0</version>
        <executions>
          <execution>
            <id>validate</id>
            <phase>validate</phase>
            <goals>
              <goal>pom</goal>
            </goals>
          </execution>
        </executions>
      </plugin>
      <plugin>
        <groupId>org.apache.maven.plugins</groupId>
        <artifactId>maven-release-plugin</artifactId>
        <configuration>
          <completionGoals>xml-format:xml-format tidy:pom</completionGoals>
        </configuration>
      </plugin>
      <plugin>
        <groupId>com.coveo</groupId>
        <artifactId>fmt-maven-plugin</artifactId>
        <version>2.8</version>
        <configuration>
          <sourceDirectory>src/main/java</sourceDirectory>
          <testSourceDirectory>src/test/java</testSourceDirectory>
          <verbose>true</verbose>
          <filesNamePattern>.*\.java</filesNamePattern>
          <skip>false</skip>
          <skipSortingImports>false</skipSortingImports>
          <style>google</style>
        </configuration>
        <executions>
          <execution>
            <goals>
              <goal>format</goal>
            </goals>
          </execution>
        </executions>
      </plugin>
      <plugin>
        <groupId>org.codehaus.mojo</groupId>
        <artifactId>cobertura-maven-plugin</artifactId>
        <version>2.5.2</version>
        <configuration>
          <instrumentation>
            <excludes>
              <exclude>com/google/jenkins/plugins/**/Messages.class</exclude>
            </excludes>
          </instrumentation>
          <check/>
          <formats>
            <format>html</format>
            <format>xml</format>
          </formats>
        </configuration>
      </plugin>
      <plugin>
        <groupId>org.apache.maven.plugins</groupId>
        <artifactId>maven-surefire-plugin</artifactId>
        <configuration>
          <includes>
            <include>${runSuite}</include>
          </includes>
          <reuseForks>false</reuseForks>
        </configuration>
      </plugin>
    </plugins>
  </build>

  <reporting>
    <plugins>
      <plugin>
        <groupId>org.apache.maven.plugins</groupId>
        <artifactId>maven-javadoc-plugin</artifactId>
        <version>3.1.1</version>
        <configuration>
          <show>public</show>
          <source>8</source>
        </configuration>
      </plugin>
    </plugins>
  </reporting>
</project><|MERGE_RESOLUTION|>--- conflicted
+++ resolved
@@ -71,10 +71,7 @@
     <hpi.compatibleSinceVersion>1.0.0</hpi.compatibleSinceVersion>
     <!-- TODO: Update google versions when Jenkins core does not bundle guava 11. -->
     <google.api.version>1.25.0</google.api.version>
-<<<<<<< HEAD
-=======
     <google.guava.version>30.1-jre</google.guava.version>
->>>>>>> a9d7476e
     <oauth2.revision>151</oauth2.revision>
     <google.http.version>1.21.0</google.http.version>
     <lombok.version>1.18.8</lombok.version>
@@ -113,10 +110,7 @@
     <dependency>
       <groupId>commons-io</groupId>
       <artifactId>commons-io</artifactId>
-<<<<<<< HEAD
-=======
       <version>2.8.0</version>
->>>>>>> a9d7476e
     </dependency>
     <!-- org.joda.time -->
     <dependency>
