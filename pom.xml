<?xml version="1.0" encoding="UTF-8"?>
<!--
 Copyright 2013 Google LLC

 Licensed under the Apache License, Version 2.0 (the "License");
 you may not use this file except in compliance with the License.
 You may obtain a copy of the License at

     https://www.apache.org/licenses/LICENSE-2.0

 Unless required by applicable law or agreed to in writing, software
 distributed under the License is distributed on an "AS IS" BASIS,
 WITHOUT WARRANTIES OR CONDITIONS OF ANY KIND, either express or implied.
 See the License for the specific language governing permissions and
 limitations under the License.
-->
<project xmlns="http://maven.apache.org/POM/4.0.0" xmlns:xsi="http://www.w3.org/2001/XMLSchema-instance" xsi:schemaLocation="http://maven.apache.org/POM/4.0.0 http://maven.apache.org/xsd/maven-4.0.0.xsd">
  <modelVersion>4.0.0</modelVersion>

  <parent>
    <groupId>org.jenkins-ci.plugins</groupId>
    <artifactId>plugin</artifactId>
    <version>4.24</version>
  </parent>

  <!--
      Lots of boilerplate from: https://wiki.jenkins-ci.org/display/JENKINS/Hosting+Plugins
  -->
  <artifactId>google-oauth-plugin</artifactId>
  <version>1.0.7-SNAPSHOT</version>
  <packaging>hpi</packaging>

  <name>Google OAuth Credentials plugin</name>
  <description>This plugin implements the OAuth Credentials interfaces to surface Google Service Account credentials to Jenkins.</description>
  <url>https://github.com/jenkinsci/google-oauth-plugin/blob/develop/docs/home.md</url>
  <licenses>
    <license>
      <name>The Apache V2 License</name>
      <url>https://www.apache.org/licenses/LICENSE-2.0</url>
      <distribution>repo</distribution>
    </license>
  </licenses>

  <developers>
    <developer>
      <id>astroilov</id>
      <name>Andrey Stroilov</name>
    </developer>
    <developer>
      <id>craigdbarber</id>
      <name>Craig Barber</name>
      <email>craigbarber@google.com</email>
    </developer>
    <developer>
      <id>stephenashank</id>
      <name>Stephen Shank</name>
      <email>stephenshank@google.com</email>
    </developer>
  </developers>

  <scm>
    <connection>scm:git:git://github.com/jenkinsci/${project.artifactId}.git</connection>
    <developerConnection>scm:git:git@github.com:jenkinsci/${project.artifactId}.git</developerConnection>
    <url>http://github.com/jenkinsci/${project.artifactId}</url>
    <tag>HEAD</tag>
  </scm>

  <!-- Bring some sanity to version numbering... -->
  <properties>
    <jenkins.version>2.222.4</jenkins.version>
    <hpi.compatibleSinceVersion>1.0.0</hpi.compatibleSinceVersion>
<<<<<<< HEAD
    <google.api.version>1.32.1</google.api.version>
    <oauth2.revision>20200213</oauth2.revision>
    <lombok.version>1.18.20</lombok.version>
=======
    <google.api.version>1.25.0</google.api.version>
    <oauth2.revision>151</oauth2.revision>
    <google.http.version>1.21.0</google.http.version>
    <lombok.version>1.18.24</lombok.version>
>>>>>>> fc918f19
    <java.level>8</java.level>
    <spotbugs.effort>Max</spotbugs.effort>
    <doclint>none</doclint>
    <runSuite>**/GoogleOAuthPluginTestSuite.class</runSuite>
  </properties>

  <dependencyManagement>
    <dependencies>
      <dependency>
        <groupId>io.jenkins.tools.bom</groupId>
        <artifactId>bom-2.222.x</artifactId>
        <version>29</version>
        <type>pom</type>
        <scope>import</scope>
      </dependency>
      <!-- Ensures version compatibility: https://googleapis.github.io/google-http-java-client/setup.html -->
      <dependency>
        <groupId>com.google.cloud</groupId>
        <artifactId>libraries-bom</artifactId>
        <version>20.9.0</version>
        <type>pom</type>
        <scope>import</scope>
      </dependency>
    </dependencies>
  </dependencyManagement>
  <dependencies>
    <!--
      Use API plugins for oft-used transitive dependencies:
      https://www.jenkins.io/doc/developer/plugin-development/dependencies-and-class-loading/#using-library-wrapper-plugins
    -->
    <dependency>
      <groupId>org.jenkins-ci.plugins</groupId>
      <artifactId>jackson2-api</artifactId>
    </dependency>
    <dependency>
      <groupId>org.jenkins-ci.plugins</groupId>
      <artifactId>apache-httpcomponents-client-4-api</artifactId>
    </dependency>
    <!-- Apache Commons IO dependency -->
    <dependency>
      <groupId>commons-io</groupId>
      <artifactId>commons-io</artifactId>
      <!-- from jenkins core -->
      <scope>provided</scope>
    </dependency>
    <!-- org.joda.time -->
    <dependency>
      <groupId>joda-time</groupId>
      <artifactId>joda-time</artifactId>
      <!-- XStream has deserialization warnings for Jodatime 2.0 or later -->
      <version>2.10.10</version>
    </dependency>
    <!--
      Use a newer version of Guava, since google-http-client needs at least v14, rather than v11 bundled with Jenkins.
      However, this usage should be masked from other consumers via the maven-hpi-plugin configuration below.
      The exact version being used is defined by the com.google.cloud:libraries-bom
    -->
    <dependency>
      <groupId>com.google.guava</groupId>
      <artifactId>guava</artifactId>
      <exclusions>
        <exclusion>
          <groupId>com.google.errorprone</groupId>
          <artifactId>error_prone_annotations</artifactId>
        </exclusion>
        <exclusion>
          <groupId>com.google.code.findbugs</groupId>
          <artifactId>jsr305</artifactId>
        </exclusion>
        <exclusion>
          <groupId>com.google.j2objc</groupId>
          <artifactId>j2objc-annotations</artifactId>
        </exclusion>
        <exclusion>
          <groupId>org.checkerframework</groupId>
          <artifactId>checker-compat-qual</artifactId>
        </exclusion>
      </exclusions>
    </dependency>
    <!-- Test dependencies -->
    <dependency>
      <groupId>org.hamcrest</groupId>
      <artifactId>hamcrest-library</artifactId>
      <version>2.2</version>
      <scope>test</scope>
    </dependency>
    <dependency>
      <groupId>org.mockito</groupId>
      <artifactId>mockito-core</artifactId>
      <scope>test</scope>
    </dependency>
    <dependency>
      <groupId>io.jenkins</groupId>
      <artifactId>configuration-as-code</artifactId>
      <scope>test</scope>
      <!--Marked as optional so hpi:run does not include it. -->
      <optional>true</optional>
    </dependency>
    <dependency>
      <groupId>io.jenkins.configuration-as-code</groupId>
      <artifactId>test-harness</artifactId>
      <scope>test</scope>
      <optional>true</optional>
    </dependency>
    <!-- OAuth Credentials dependency -->
    <dependency>
      <groupId>org.jenkins-ci.plugins</groupId>
      <artifactId>oauth-credentials</artifactId>
      <version>0.4</version>
    </dependency>
    <!-- com.google.http-client -->
    <dependency>
      <groupId>com.google.http-client</groupId>
      <artifactId>google-http-client</artifactId>
      <exclusions>
        <exclusion>
          <groupId>org.apache.httpcomponents</groupId>
          <artifactId>httpclient</artifactId>
        </exclusion>
        <exclusion>
          <groupId>com.google.code.findbugs</groupId>
          <artifactId>jsr305</artifactId>
        </exclusion>
      </exclusions>
    </dependency>
    <dependency>
      <groupId>com.google.http-client</groupId>
      <artifactId>google-http-client-jackson2</artifactId>
      <exclusions>
        <exclusion>
          <groupId>com.google.http-client</groupId>
          <artifactId>google-http-client</artifactId>
        </exclusion>
      </exclusions>
    </dependency>
    <!-- com.google.api-client -->
    <dependency>
      <groupId>com.google.api-client</groupId>
      <artifactId>google-api-client</artifactId>
      <version>${google.api.version}</version>
      <exclusions>
        <exclusion>
          <groupId>com.google.http-client</groupId>
          <artifactId>google-http-client</artifactId>
        </exclusion>
        <exclusion>
          <groupId>com.google.code.findbugs</groupId>
          <artifactId>jsr305</artifactId>
        </exclusion>
      </exclusions>
    </dependency>
    <!-- com.google.apis -->
    <!-- https://code.google.com/p/google-api-java-client/wiki/APIs -->
    <dependency>
      <groupId>com.google.apis</groupId>
      <artifactId>google-api-services-oauth2</artifactId>
      <version>v2-rev${oauth2.revision}-${google.api.version}</version>
      <exclusions>
        <exclusion>
          <groupId>com.google.http-client</groupId>
          <artifactId>google-http-client</artifactId>
        </exclusion>
      </exclusions>
    </dependency>
    <!-- plugin dependencies -->
    <dependency>
      <groupId>org.jenkins-ci.plugins</groupId>
      <artifactId>credentials</artifactId>
    </dependency>
    <dependency><!-- Required to run P12ServiceAccountConfigTestUtil-dependent tests against newer Jenkins core versions.
           Dependency on it does not cause issues in the baseline core even though the plugin is formally incompatible.
           Should it break at some point, the core requirement can be bumped to 2.17.x.
           The BC library can be also shaded if the core requirement needs to be retained.
       -->
      <groupId>org.jenkins-ci.plugins</groupId>
      <artifactId>bouncycastle-api</artifactId>
      <version>2.20</version>
      <scope>test</scope>
    </dependency>
    <dependency>
      <groupId>org.projectlombok</groupId>
      <artifactId>lombok</artifactId>
      <version>${lombok.version}</version>
      <optional>true</optional>
    </dependency>
  </dependencies>

  <repositories>
    <repository>
      <id>repo.jenkins-ci.org</id>
      <url>https://repo.jenkins-ci.org/public/</url>
    </repository>
  </repositories>
  <pluginRepositories>
    <pluginRepository>
      <id>repo.jenkins-ci.org</id>
      <url>https://repo.jenkins-ci.org/public/</url>
    </pluginRepository>
  </pluginRepositories>

  <build>
    <plugins>
      <plugin>
        <groupId>org.jenkins-ci.tools</groupId>
        <artifactId>maven-hpi-plugin</artifactId>
        <configuration>
          <!-- Workaround from JENKINS-36779, since we need a custom version of Guava -->
          <maskClasses>com.google.common.</maskClasses>
        </configuration>
      </plugin>
      <plugin>
        <groupId>org.apache.maven.plugins</groupId>
        <artifactId>maven-checkstyle-plugin</artifactId>
        <version>2.9</version>
        <configuration>
          <includeTestSourceDirectory>true</includeTestSourceDirectory>
          <configLocation>checkstyle.xml</configLocation>
          <headerLocation>checkstyleJavaHeader</headerLocation>
          <failsOnError>true</failsOnError>
          <failOnViolation>true</failOnViolation>
          <violationSeverity>warning</violationSeverity>
          <consoleOutput>false</consoleOutput>
        </configuration>
        <executions>
          <execution>
            <goals>
              <goal>check</goal>
            </goals>
          </execution>
        </executions>
      </plugin>
      <plugin>
        <groupId>au.com.acegi</groupId>
        <artifactId>xml-format-maven-plugin</artifactId>
        <version>3.0.7</version>
        <executions>
          <execution>
            <id>validate</id>
            <phase>validate</phase>
            <goals>
              <goal>xml-format</goal>
            </goals>
          </execution>
        </executions>
        <configuration>
          <includes>pom.xml</includes>
        </configuration>
      </plugin>
      <plugin>
        <groupId>org.codehaus.mojo</groupId>
        <artifactId>tidy-maven-plugin</artifactId>
        <version>1.1.0</version>
        <executions>
          <execution>
            <id>validate</id>
            <phase>validate</phase>
            <goals>
              <goal>pom</goal>
            </goals>
          </execution>
        </executions>
      </plugin>
      <plugin>
        <groupId>org.apache.maven.plugins</groupId>
        <artifactId>maven-release-plugin</artifactId>
        <configuration>
          <completionGoals>xml-format:xml-format tidy:pom</completionGoals>
        </configuration>
      </plugin>
      <plugin>
        <groupId>com.coveo</groupId>
        <artifactId>fmt-maven-plugin</artifactId>
        <version>2.8</version>
        <configuration>
          <sourceDirectory>src/main/java</sourceDirectory>
          <testSourceDirectory>src/test/java</testSourceDirectory>
          <verbose>true</verbose>
          <filesNamePattern>.*\.java</filesNamePattern>
          <skip>false</skip>
          <skipSortingImports>false</skipSortingImports>
          <style>google</style>
        </configuration>
        <executions>
          <execution>
            <goals>
              <goal>format</goal>
            </goals>
          </execution>
        </executions>
      </plugin>
      <plugin>
        <groupId>org.codehaus.mojo</groupId>
        <artifactId>cobertura-maven-plugin</artifactId>
        <version>2.5.2</version>
        <configuration>
          <instrumentation>
            <excludes>
              <exclude>com/google/jenkins/plugins/**/Messages.class</exclude>
            </excludes>
          </instrumentation>
          <check/>
          <formats>
            <format>html</format>
            <format>xml</format>
          </formats>
        </configuration>
      </plugin>
      <plugin>
        <groupId>org.apache.maven.plugins</groupId>
        <artifactId>maven-surefire-plugin</artifactId>
        <configuration>
          <includes>
            <include>${runSuite}</include>
          </includes>
          <reuseForks>false</reuseForks>
        </configuration>
      </plugin>
    </plugins>
  </build>

  <reporting>
    <plugins>
      <plugin>
        <groupId>org.apache.maven.plugins</groupId>
        <artifactId>maven-javadoc-plugin</artifactId>
        <version>3.4.1</version>
        <configuration>
          <show>public</show>
          <source>8</source>
        </configuration>
      </plugin>
    </plugins>
  </reporting>
</project><|MERGE_RESOLUTION|>--- conflicted
+++ resolved
@@ -69,16 +69,9 @@
   <properties>
     <jenkins.version>2.222.4</jenkins.version>
     <hpi.compatibleSinceVersion>1.0.0</hpi.compatibleSinceVersion>
-<<<<<<< HEAD
     <google.api.version>1.32.1</google.api.version>
     <oauth2.revision>20200213</oauth2.revision>
-    <lombok.version>1.18.20</lombok.version>
-=======
-    <google.api.version>1.25.0</google.api.version>
-    <oauth2.revision>151</oauth2.revision>
-    <google.http.version>1.21.0</google.http.version>
     <lombok.version>1.18.24</lombok.version>
->>>>>>> fc918f19
     <java.level>8</java.level>
     <spotbugs.effort>Max</spotbugs.effort>
     <doclint>none</doclint>
