--- conflicted
+++ resolved
@@ -184,10 +184,6 @@
     <dependency>
       <groupId>org.jenkins-ci.plugins</groupId>
       <artifactId>oauth-credentials</artifactId>
-<<<<<<< HEAD
-      <version>0.645.ve666a_c332668</version>
-=======
->>>>>>> 9c621eff
     </dependency>
     <!-- com.google.http-client -->
     <dependency>
